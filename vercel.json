--- conflicted
+++ resolved
@@ -3,23 +3,5 @@
   "builds": [
     { "src": "api/**/*.js", "use": "@vercel/node" },
     { "src": "public/**", "use": "@vercel/static" }
-<<<<<<< HEAD
-  ],
-  "rewrites": [
-    {
-      "source": "/(auth|events|prefs|photo|account/delete|items.*|friends.*|goals.*|feed.*|dm.*|users.*)",
-      "destination": "/api/[...path]?path=/$1"
-    },
-    { "source": "/", "destination": "/public/ui/index.html" },
-    { "source": "/ui", "destination": "/public/ui/index.html" },
-    { "source": "/ui/register", "destination": "/public/ui/register/index.html" },
-    { "source": "/app", "destination": "/public/app.html" }
-  ],
-  "redirects": [
-    { "source": "/public/ui", "destination": "/ui", "permanent": false },
-    { "source": "/public/ui/register", "destination": "/ui/register", "permanent": false },
-    { "source": "/public/app", "destination": "/app", "permanent": false }
-=======
->>>>>>> 6c4e500f
   ]
 }