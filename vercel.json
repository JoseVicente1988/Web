{
  "version": 2,
  "builds": [
    { "src": "api/**/*.js", "use": "@vercel/node" },
    { "src": "public/**", "use": "@vercel/static" }
  ],
  "rewrites": [
<<<<<<< HEAD
    { "source": "/api/:any*", "destination": "/api/:any*" },

=======
>>>>>>> c42d1ceb
    {
      "source": "/:path((auth|events|prefs|photo|account/delete|items.*|friends.*|goals.*|feed.*|dm.*|users.*))",
      "destination": "/api/[...path]?path=/:path"
    },

    { "source": "/", "destination": "/ui/index.html" },
    { "source": "/ui", "destination": "/ui/index.html" },
    { "source": "/ui/:rest*", "destination": "/ui/index.html" },
<<<<<<< HEAD
=======

>>>>>>> c42d1ceb
    { "source": "/app", "destination": "/app.html" }
  ],
  "redirects": [
    { "source": "/public/ui", "destination": "/ui", "permanent": false },
    { "source": "/public/ui/register", "destination": "/ui/register", "permanent": false },
    { "source": "/public/app", "destination": "/app", "permanent": false }
  ]
}<|MERGE_RESOLUTION|>--- conflicted
+++ resolved
@@ -5,11 +5,6 @@
     { "src": "public/**", "use": "@vercel/static" }
   ],
   "rewrites": [
-<<<<<<< HEAD
-    { "source": "/api/:any*", "destination": "/api/:any*" },
-
-=======
->>>>>>> c42d1ceb
     {
       "source": "/:path((auth|events|prefs|photo|account/delete|items.*|friends.*|goals.*|feed.*|dm.*|users.*))",
       "destination": "/api/[...path]?path=/:path"
@@ -18,10 +13,7 @@
     { "source": "/", "destination": "/ui/index.html" },
     { "source": "/ui", "destination": "/ui/index.html" },
     { "source": "/ui/:rest*", "destination": "/ui/index.html" },
-<<<<<<< HEAD
-=======
 
->>>>>>> c42d1ceb
     { "source": "/app", "destination": "/app.html" }
   ],
   "redirects": [
